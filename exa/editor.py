# -*- coding: utf-8 -*-
'''
Editor
####################################
Text-editor-like functionality for programatically manipulating raw text input
and output files. Supports commonly used logic such as (simple or regular
expression) search and replace, insert, and delete operations.
'''
import sys
import os
import re
from io import StringIO
from collections import OrderedDict
from exa.utility import mkp


class Editor:
    '''
    An editor is the contents of a text file that can be programmatically
    manipulated.

    All lines are stored in memory; no file handles are kept open. For extremely
    large files, this approach may not be feasible on a single machine (consider using the
    as_interned option if appropriate). Finally, note that the purpose of this class is not to be
    a full fledged text editor, rather it provides a programmatic interface for composing and
    parsing documents (namely, its purpose is to facilitate parsing of complex text data).

    >>> template = "Hello World!\\nHello {user}"
    >>> editor = Editor(template)
    >>> print(editor[0])
    Hello World!
    >>> print(editor.format(user='Bob'))
    Hello World!
    Hello Bob
    >>> print(len(editor))
    2
    >>> del editor[0]
    >>> print(len(editor))
    1
    >>> editor.write(fullpath=None, user='Alice')
    Hello Alice

    Note:
        By default an editor object will only print (string representation)
        60 rows (30 from the head and 30 from the tail of the file). To show
        more lines on print, increase the *_print_count* value (use with
        caution!).

    Tip:
        Editor line numbers are 0 based just like Python. Because lines are
        stored in a list-like object, indexing them is possible using the
        standard (0 based) Python convention.
    '''
    _print_count = 30            # Default head and tail block length
    _fmt = '{0}: {1}\n'.format   # The line format

    def write(self, fullpath=None, *args, **kwargs):
        '''
        Write the editor's contents to disk.

        Optional arguments can be used to format the editor's contents. If no
        file path is given, prints to standard output (useful for debugging).

        Args:
            fullpath (str): Full file path, if no path given will write to stdout (default)
            *args: Positional arguments to format the editor with
            **kwargs: Keyword arguments to format the editor with

        See Also:
            :func:`~exa.editor.Editor.format`
        '''
        if fullpath:
            with open(fullpath, 'w') as f:
                f.write(str(self).format(*args, **kwargs))
        else:
            print(str(self).format(*args, **kwargs))

    def format(self, inplace=False, *args, **kwargs):
        '''
        Format the string representation of the editor.

        Args:
            inplace (bool): If True, overwrite editor's contents with formatted contents
        '''
        if inplace:
            self._lines = str(self).format(*args, **kwargs).splitlines()
        else:
            return str(self).format(*args, **kwargs)

    def head(self, n=10):
        '''
        Display the top of the file.

        Args:
            n (int): Number of lines to display
        '''
        r = self.__repr__().split('\n')
        print('\n'.join(r[:n]), end=' ')

    def tail(self, n=10):
        '''
        Display the bottom of the file.

        Args:
            n (int): Number of lines to display
        '''
        r = self.__repr__().split('\n')
        print('\n'.join(r[-n:]), end=' ')

    def append(self, lines):
        '''
        Args:
            lines (list): List of line strings to append to the end of the editor
        '''
        if isinstance(lines, list):
            self._lines = self._lines + lines
        elif isinstance(lines, str):
            lines = lines.split('\n')
            self._lines = self._lines + lines
        else:
            raise TypeError('Unsupported type {0} for lines.'.format(type(lines)))

    def prepend(self, lines):
        '''
        Args:
            lines (list): List of line strings to insert at the beginning of the editor
        '''
        if isinstance(lines, list):
            self._lines = lines + self._lines
        elif isinstance(lines, str):
            lines = lines.split('\n')
            self._lines = lines + self._lines
        else:
            raise TypeError('Unsupported type {0} for lines.'.format(type(lines)))

    def insert(self, lines={}):
        '''
        Note:
            To insert before the first line, use :func:`~exa.editor.Editor.preappend`
            (or key 0); to insert after the last line use :func:`~exa.editor.Editor.append`.

        Args:
            lines (dict): Line number key, line string value dictionary to insert
        '''
        for i, (key, line) in enumerate(lines.items()):
            n = key + i
            first_half = self._lines[:n]
            last_half = self._lines[n:]
            self._lines = first_half + [line] + last_half

    def remove_blank_lines(self):
        '''
        Permanently removes blank lines from input.
        '''
        to_remove = []
        for i, line in enumerate(self):
            ln = line.strip()
            if ln == '':
                to_remove.append(i)
        self.delete_lines(to_remove)

    def delete_lines(self, lines):
        '''
        Delete the given line numbers.

        Args:
            lines (list): List of integers corresponding to lines (line numbers) to delete
        '''
        for k, i in enumerate(lines):
            del self[i-k]    # Accounts for the fact that len(self) decrease upon deletion

    def find(self, *strings):
        '''
        Search the entire editor for lines that match the string.

        Args:
            \*strings: Any number of strings to search for

        Returns:
            results (dict): Dictionary of string key, line values.
        '''
        results = {string: OrderedDict() for string in strings}
        for i, line in enumerate(self):
            for string in strings:
                if string in line:
                    results[string][i] = line
        return results

    def find_next(self, string, start=0, stop=-1):
        '''
        Find the subsequent line containing the given string.

        Args:
            string (str): String to search for

        Returns:
            tup (tuple): String line, value pair

        Note:
            This function is cyclic: if the same string is searched for that
            was previously not found, the function will start a "new" search
            from the beginning of the file.
        '''
        if string != self._next_string or len(self._prev_match) == 0:
            self._next_pos = 0
            self._next_string = string
            self._prev_match = None
        if start: self._next_pos = start
        tup = ()
        lines = self._lines[self._next_pos:stop]
        cnt = start
        for i, line in enumerate(lines):
            if string in line:
<<<<<<< HEAD
                self._next_pos = i + 1
                tup = (self._next_pos - 1, line)
=======
                tup = (self._next_pos, line)
>>>>>>> 4b11ca46
                break
            self._next_pos = cnt + i
        self._prev_match = tup
        return tup

    def regex(self, *patterns, line=False):
        '''
        Search the editor for lines matching the regular expression.

        Args:
            \*patterns: Regular expressions to search each line for
            line (bool): Return the whole line or the matched groups (groups default)

        Returns:
            results (dict): Dictionary of pattern keys, line values (or groups - default)
        '''
        results = {pattern: OrderedDict() for pattern in patterns}
        for i, line in enumerate(self):
            for pattern in patterns:
                grps = re.search(pattern, line)
                if grps:
                    grps = grps.groups()
                    if grps:
                        results[pattern][i] = grps
                    else:
                        results[pattern][i] = line
        return results

    @property
    def variables(self):
        '''
        Display a list of templatable variables present in the file.

        Templating is accomplished by creating a bracketed object in the same
        way that Python performs `string formatting`_. The editor is able to
        replace the placeholder value of the template. Integer templates are
        positional arguments.

        .. _string formatting: https://docs.python.org/3.6/library/string.html
        '''
        string = str(self)
        constants = [match[1:-1] for match in re.findall('{{[A-z0-9]}}', string)]
        variables = re.findall('{[A-z0-9]*}', string)
        return sorted(set(variables).difference(constants))

    @classmethod
    def from_file(cls, path, **kwargs):
        '''
        Create an editor instance from a file on disk.
        '''
        filename = os.path.basename(path)
        lines = lines_from_file(path)
        return cls(lines, filename, **kwargs)

    @classmethod
    def from_stream(cls, f, **kwargs):
        '''
        Create an editor instance from a file stream.
        '''
        lines = lines_from_stream(f)
        filename = f.name if hasattr(f, 'name') else None
        return cls(lines, filename, **kwargs)

    @classmethod
    def from_string(cls, string, **kwargs):
        '''
        Create an editor instance from a string template.
        '''
        return cls(lines_from_string(string), **kwargs)

    def _line_repr(self, lines):
        r = ''
        nn = len(self)
        n = len(str(len(lines)))
        if nn > self._print_count * 2:
            for i in range(self._print_count):
                ln = str(i).rjust(n, ' ')
                r += self._fmt(ln, self._lines[i])
            r += '...\n'.rjust(n, ' ')
            for i in range(nn - self._print_count, nn):
                ln = str(i).rjust(n, ' ')
                r += self._fmt(ln, self._lines[i])
        else:
            for i, line in enumerate(lines):
                ln = str(i).rjust(n, ' ')
                r += self._fmt(ln, line)
        return r

    def _dict_repr(self, lines):
        r = None
        n = len(str(max(lines.keys())))
        for i, line in sorted(lines.items(), key=itemgetter(0)):
            ln = str(i).rjust(n, ' ')
            if r is None:
                r = self._fmt(ln, line)
            else:
                r += self._fmt(ln, line)
        return r

    def __init__(self, data, filename=None, meta={}, as_interned=False, **kwargs):
        '''
        The constructor can be passed any valid data argument (file path,
        stream, or string variable) and it will determine which construction
        method to call.

        Args:
            data: File path, stream, or string text
            filename: Name of file or None
        '''
        self._next_pos = None
        self._next_string = None
        self._prev_match = None
        self.filename = filename
        self.meta = meta
        ispath = False
        try:
            ispath = os.path.exists(data)   # Long "file paths" (i.e. templates/strings) throw errors
        except:
            pass
        if isinstance(data, list):
            self._lines = data
        elif ispath:
            self._lines = lines_from_file(data, as_interned)
            self.filename = os.path.basename(data)
        elif isinstance(data, StringIO):
            self._lines = lines_from_stream(data, as_interned)
            self.filename = data.name if hasattr(data, 'name') else None
        elif isinstance(data, str):
            self._lines = lines_from_string(data, as_interned)
        else:
            raise TypeError('Unknown type for arg data: {}'.format(type(data)))
        for key, value in kwargs.items():
            setattr(self, key, value)

    def __delitem__(self, line):
        del self._lines[line]     # "line" is the line number minus one

    def __getitem__(self, line):
        return self._lines[line]

    def __setitem__(self, line, value):
        self._lines[line] = value

    def __iter__(self):
        for line in self._lines:
            yield line

    def __len__(self):
        return len(self._lines)

    def __str__(self):
        return '\n'.join(self._lines)

    def __contains__(self, item):
        for obj in self:
            if item in obj:
                return True

    def __repr__(self):
        return self._line_repr(self._lines)


def lines_from_file(path, as_interned=False):
    '''
    Get list of lines in file.

    Args:
        path (str): File path
        as_interned (bool): List of "interned" strings (default False)

    Returns:
        strings (list): Line list
    '''
    lines = None
    with open(path) as f:
        if as_interned:
            lines = [sys.intern(line) for line in f.read().splitlines()]
        else:
            lines = f.read().splitlines()
    return lines


def lines_from_stream(f, as_interned=False):
    '''
    Get list of lines in stream.

    Args:
        path (str): File path
        as_interned (bool): List of "interned" strings (default False)

    Returns:
        strings (list): Line list
    '''
    if as_interned:
        return [sys.intern(line) for line in f.read().splitlines()]
    else:
        return f.read().splitlines()


def lines_from_string(string, as_interned=False):
    '''
    Get list of lines in string.

    Args:
        path (str): File path
        as_interned (bool): List of "interned" strings (default False)

    Returns:
        strings (list): Line list
    '''
    if as_interned:
        return [sys.intern(line) for line in string.splitlines()]
    else:
        return string.splitlines()<|MERGE_RESOLUTION|>--- conflicted
+++ resolved
@@ -211,12 +211,7 @@
         cnt = start
         for i, line in enumerate(lines):
             if string in line:
-<<<<<<< HEAD
-                self._next_pos = i + 1
-                tup = (self._next_pos - 1, line)
-=======
                 tup = (self._next_pos, line)
->>>>>>> 4b11ca46
                 break
             self._next_pos = cnt + i
         self._prev_match = tup
@@ -244,6 +239,20 @@
                     else:
                         results[pattern][i] = line
         return results
+
+    def replace(self, pattern, replacement):
+        '''
+        Replace all instances of a pattern with a replacement.
+
+        Args:
+            pattern (str): Pattern to replace
+            replacement (str): Text to insert
+        '''
+        for i in range(len(self)):
+            line = self[i]
+            while pattern in line:
+                line = line.replace(pattern, replacement)
+            self[i] = line
 
     @property
     def variables(self):
